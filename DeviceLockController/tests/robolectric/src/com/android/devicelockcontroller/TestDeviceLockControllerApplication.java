/*
 * Copyright (C) 2023 The Android Open Source Project
 *
 * Licensed under the Apache License, Version 2.0 (the "License");
 * you may not use this file except in compliance with the License.
 * You may obtain a copy of the License at
 *
 *      http://www.apache.org/licenses/LICENSE-2.0
 *
 * Unless required by applicable law or agreed to in writing, software
 * distributed under the License is distributed on an "AS IS" BASIS,
 * WITHOUT WARRANTIES OR CONDITIONS OF ANY KIND, either express or implied.
 * See the License for the specific language governing permissions and
 * limitations under the License.
 */

package com.android.devicelockcontroller;

import static org.mockito.Mockito.mock;

import android.app.Application;

import com.android.devicelockcontroller.policy.DevicePolicyController;
import com.android.devicelockcontroller.policy.DeviceStateController;
import com.android.devicelockcontroller.policy.PolicyObjectsInterface;
import com.android.devicelockcontroller.policy.SetupController;
import com.android.devicelockcontroller.storage.GlobalParametersClient;
import com.android.devicelockcontroller.storage.GlobalParametersService;
import com.android.devicelockcontroller.storage.SetupParametersClient;
import com.android.devicelockcontroller.storage.SetupParametersService;

import com.google.common.util.concurrent.testing.TestingExecutors;

import org.robolectric.Robolectric;
import org.robolectric.TestLifecycleApplication;

import java.lang.reflect.Method;

/**
 * Application class that provides mock objects for tests.
 */
public final class TestDeviceLockControllerApplication extends Application implements
        PolicyObjectsInterface, TestLifecycleApplication {

    private DevicePolicyController mPolicyController;
    private DeviceStateController mStateController;
    private SetupController mSetupController;
    private SetupParametersClient mSetupParametersClient;
    private GlobalParametersClient mGlobalParametersClient;

    @Override
    public DeviceStateController getStateController() {
        if (mStateController == null) {
            mStateController = mock(DeviceStateController.class);
        }
        return mStateController;
    }

    @Override
    public DevicePolicyController getPolicyController() {
        if (mPolicyController == null) {
            mPolicyController = mock(DevicePolicyController.class);
        }
        return mPolicyController;
    }

    @Override
    public SetupController getSetupController() {
        if (mSetupController == null) {
            mSetupController = mock(SetupController.class);
        }
        return mSetupController;
    }
<<<<<<< HEAD
=======

    @Override
    public void destroyObjects() {
        mPolicyController = null;
        mStateController = null;
        mSetupController = null;
    }


    @Override
    public void beforeTest(Method method) {
        mSetupParametersClient = SetupParametersClient.getInstance(this,
                TestingExecutors.sameThreadScheduledExecutor());
        mSetupParametersClient.setService(
                Robolectric.setupService(SetupParametersService.class).onBind(/* intent= */ null));

        mGlobalParametersClient = GlobalParametersClient.getInstance(
                this, TestingExecutors.sameThreadScheduledExecutor());
        mGlobalParametersClient.setService(
                Robolectric.setupService(GlobalParametersService.class).onBind(/* intent= */ null));
    }

    @Override
    public void prepareTest(Object test) {
    }

    @Override
    public void afterTest(Method method) {
        GlobalParametersClient.reset();
        SetupParametersClient.reset();
    }
>>>>>>> c51102ea
}<|MERGE_RESOLUTION|>--- conflicted
+++ resolved
@@ -71,8 +71,6 @@
         }
         return mSetupController;
     }
-<<<<<<< HEAD
-=======
 
     @Override
     public void destroyObjects() {
@@ -104,5 +102,4 @@
         GlobalParametersClient.reset();
         SetupParametersClient.reset();
     }
->>>>>>> c51102ea
 }