/*
 * Copyright (C) 2023 The Android Open Source Project
 *
 * Licensed under the Apache License, Version 2.0 (the "License");
 * you may not use this file except in compliance with the License.
 * You may obtain a copy of the License at
 *
 *      http://www.apache.org/licenses/LICENSE-2.0
 *
 * Unless required by applicable law or agreed to in writing, software
 * distributed under the License is distributed on an "AS IS" BASIS,
 * WITHOUT WARRANTIES OR CONDITIONS OF ANY KIND, either express or implied.
 * See the License for the specific language governing permissions and
 * limitations under the License.
 */

package com.android.devicelockcontroller.storage;

import android.annotation.CurrentTimeMillisLong;
import android.content.Context;
import android.content.SharedPreferences;
import android.os.Build;

import androidx.annotation.Nullable;
import androidx.annotation.WorkerThread;

import com.android.devicelockcontroller.policy.ProvisionStateController.ProvisionState;
import com.android.devicelockcontroller.util.LogUtil;
import com.android.devicelockcontroller.util.ThreadAsserts;

import java.util.Locale;
import java.util.concurrent.Executors;

/**
 * Stores per-user local parameters.
 * Unlike {@link GlobalParameters}, this class can be directly accessed.
 */
public final class UserParameters {
    private static final String FILENAME = "user-params";
    private static final String TAG = "UserParameters";
    private static final String KEY_PROVISION_STATE = "provision-state";
    private static final String KEY_BOOT_TIME_MILLS = "boot-time-mills";
    private static final String KEY_NEXT_CHECK_IN_TIME_MILLIS = "next-check-in-time-millis";
    private static final String KEY_RESUME_PROVISION_TIME_MILLIS =
            "resume-provision-time-millis";
    private static final String KEY_NEXT_PROVISION_FAILED_STEP_TIME_MILLIS =
            "next-provision-failed-step-time-millis";
    private static final String KEY_RESET_DEVICE_TIME_MILLIS = "reset-device-time-millis";
    private static final String KEY_DAYS_LEFT_UNTIL_RESET = "days-left-until-reset";
    private static final String KEY_PROVISIONING_START_TIME_MILLIS =
            "provisioning-start-time-millis";
    public static final String KEY_NEED_INITIAL_CHECK_IN = "need-initial-check-in";
    public static final String KEY_NOTIFICATION_CHANNEL_ID_SUFFIX =
            "notification-channel-id-suffix";
<<<<<<< HEAD
=======
    public static final String KEY_SUW_TIMED_OUT = "suw-timed-out";
>>>>>>> 7078ab52

    private UserParameters() {
    }

    private static SharedPreferences getSharedPreferences(Context context) {
        final Context deviceContext = context.createDeviceProtectedStorageContext();

        return deviceContext.getSharedPreferences(FILENAME, Context.MODE_PRIVATE);
    }

    /**
     * Gets the current user state.
     */
    @WorkerThread
    @ProvisionState
    public static int getProvisionState(Context context) {
        ThreadAsserts.assertWorkerThread("getProvisionState");
        return getSharedPreferences(context).getInt(KEY_PROVISION_STATE,
                ProvisionState.UNPROVISIONED);
    }

    /**
     * Sets the current user state.
     */
    public static void setProvisionState(Context context, @ProvisionState int state) {
        getSharedPreferences(context).edit().putInt(KEY_PROVISION_STATE, state).apply();
    }

    /** Check if initial check-in is required. */
    @WorkerThread
    public static boolean needInitialCheckIn(Context context) {
        ThreadAsserts.assertWorkerThread("needInitialCheckIn");
        return getSharedPreferences(context).getBoolean(KEY_NEED_INITIAL_CHECK_IN, true);
    }

    /** Mark initial check-in has been scheduled. */
    public static void initialCheckInScheduled(Context context) {
        getSharedPreferences(context).edit().putBoolean(KEY_NEED_INITIAL_CHECK_IN, false).apply();
    }

    /** Get the device boot time */
    @WorkerThread
    @CurrentTimeMillisLong
    public static long getBootTimeMillis(Context context) {
        ThreadAsserts.assertWorkerThread("getBootTimeMillis");
        return getSharedPreferences(context).getLong(KEY_BOOT_TIME_MILLS, 0L);
    }

    /** Set the time when device boot */
    public static void setBootTimeMillis(Context context, @CurrentTimeMillisLong long bootTime) {
        getSharedPreferences(context).edit().putLong(KEY_BOOT_TIME_MILLS, bootTime).apply();
    }

    /** Get the time when next check in should happen */
    @WorkerThread
    @CurrentTimeMillisLong
    public static long getNextCheckInTimeMillis(Context context) {
        ThreadAsserts.assertWorkerThread("getNextCheckInTimeMillis");
        return getSharedPreferences(context).getLong(KEY_NEXT_CHECK_IN_TIME_MILLIS, 0L);
    }

    /** Set the time when next check in should happen */
    public static void setNextCheckInTimeMillis(Context context,
            @CurrentTimeMillisLong long nextCheckInTime) {
        getSharedPreferences(context).edit().putLong(KEY_NEXT_CHECK_IN_TIME_MILLIS,
                nextCheckInTime).apply();
    }

    /** Get the time when provision should resume */
    @WorkerThread
    @CurrentTimeMillisLong
    public static long getResumeProvisionTimeMillis(Context context) {
        ThreadAsserts.assertWorkerThread("getResumeProvisionTimeMillis");
        return getSharedPreferences(context).getLong(KEY_RESUME_PROVISION_TIME_MILLIS, 0L);
    }

    /** Set the time when provision should resume */
    public static void setResumeProvisionTimeMillis(Context context,
            @CurrentTimeMillisLong long resumeProvisionTime) {
        getSharedPreferences(context).edit().putLong(KEY_RESUME_PROVISION_TIME_MILLIS,
                resumeProvisionTime).apply();
    }

    /** Get the time when next provision failed step should happen */
    @WorkerThread
    @CurrentTimeMillisLong
    public static long getNextProvisionFailedStepTimeMills(Context context) {
        ThreadAsserts.assertWorkerThread("getNextProvisionFailedStepTimeMills");
        return getSharedPreferences(context).getLong(KEY_NEXT_PROVISION_FAILED_STEP_TIME_MILLIS,
                0L);
    }

    /** Set the time when next provision failed step should happen */
    public static void setNextProvisionFailedStepTimeMills(Context context,
            @CurrentTimeMillisLong long nextProvisionFailedStep) {
        getSharedPreferences(context).edit().putLong(KEY_NEXT_PROVISION_FAILED_STEP_TIME_MILLIS,
                nextProvisionFailedStep).apply();
    }

    /** Get the time when device should factory reset */
    @WorkerThread
    @CurrentTimeMillisLong
    public static long getResetDeviceTimeMillis(Context context) {
        ThreadAsserts.assertWorkerThread("getResetDeviceTimeMillis");
        return getSharedPreferences(context).getLong(KEY_RESET_DEVICE_TIME_MILLIS, 0L);
    }

    /** Set the time when device should factory reset */
    public static void setResetDeviceTimeMillis(Context context,
            @CurrentTimeMillisLong long resetDeviceTime) {
        getSharedPreferences(context).edit().putLong(KEY_RESET_DEVICE_TIME_MILLIS,
                resetDeviceTime).apply();
    }

    /** Get the number of days before device should factory reset */
    @WorkerThread
    public static int getDaysLeftUntilReset(Context context) {
        ThreadAsserts.assertWorkerThread("getDaysLeftUntilReset");
        return getSharedPreferences(context).getInt(KEY_DAYS_LEFT_UNTIL_RESET, Integer.MAX_VALUE);
    }

    /** Set the number of days before device should factory reset */
    public static void setDaysLeftUntilReset(Context context, int days) {
        getSharedPreferences(context).edit().putInt(KEY_DAYS_LEFT_UNTIL_RESET, days).apply();
    }

    /** Get the provisioning start time */
    public static long getProvisioningStartTimeMillis(Context context) {
        return getSharedPreferences(context).getLong(KEY_PROVISIONING_START_TIME_MILLIS,
                /* defValue = */-1L);
    }

    /** Set the provisioning start time */
    public static void setProvisioningStartTimeMillis(Context context,
            @CurrentTimeMillisLong long provisioningStartTime) {
        getSharedPreferences(context).edit().putLong(KEY_PROVISIONING_START_TIME_MILLIS,
                provisioningStartTime).apply();
    }

    /** Get the suffix used for the notification channel */
    @WorkerThread
    public static String getNotificationChannelIdSuffix(Context context) {
        ThreadAsserts.assertWorkerThread("getNotificationChannelIdSuffix");
        return getSharedPreferences(context).getString(KEY_NOTIFICATION_CHANNEL_ID_SUFFIX,
                /* defValue= */ "");
    }

    /** Set the suffix used for the notification channel */
    @WorkerThread
    public static void setNotificationChannelIdSuffix(Context context,
            @Nullable String notificationChannelSuffix) {
        ThreadAsserts.assertWorkerThread("setNotificationChannelIdSuffix");
        getSharedPreferences(context).edit()
                .putString(KEY_NOTIFICATION_CHANNEL_ID_SUFFIX, notificationChannelSuffix).apply();
<<<<<<< HEAD
=======
    }

    /** Check if SUW timed out. */
    @WorkerThread
    public static boolean isSetupWizardTimedOut(Context context) {
        ThreadAsserts.assertWorkerThread("isSetupWizardTimedOut");
        return getSharedPreferences(context).getBoolean(KEY_SUW_TIMED_OUT, false);
    }

    /** Set the provisioning start time */
    public static void setSetupWizardTimedOut(Context context) {
        getSharedPreferences(context).edit().putBoolean(KEY_SUW_TIMED_OUT, true).apply();
>>>>>>> 7078ab52
    }

    /**
     * Clear all user parameters.
     */
    @WorkerThread
    public static void clear(Context context) {
        ThreadAsserts.assertWorkerThread("clear");
        if (!Build.isDebuggable()) {
            throw new SecurityException("Clear is not allowed in non-debuggable build!");
        }
        // We want to keep the boot time in order to reschedule works/alarms when system clock
        // changes.
        long bootTime = UserParameters.getBootTimeMillis(context);
        getSharedPreferences(context).edit().clear().commit();
        UserParameters.setBootTimeMillis(context, bootTime);
    }

    /**
     * Dump the current value of user parameters for the user associated with the input context.
     */
    public static void dump(Context context) {
        Executors.newSingleThreadScheduledExecutor().submit(() -> {
            LogUtil.d(TAG, String.format(Locale.US,
                    "Dumping UserParameters for user: %s ...\n"
                            + "%s: %s\n"    // user_state:
                            + "%s: %s\n"    // boot-time-mills:
                            + "%s: %s\n"    // next-check-in-time-millis:
                            + "%s: %s\n"    // resume-provision-time-millis:
                            + "%s: %s\n"    // next-provision-failed-step-time-millis:
                            + "%s: %s\n"    // reset-device-time-millis:
                            + "%s: %s\n"    // days-left-until-reset:
<<<<<<< HEAD
                            + "%s: %s\n",   // notification-channel-suffix:
=======
                            + "%s: %s\n"    // notification-channel-suffix:
                            + "%s: %s\n",   // suw-timed-out:
>>>>>>> 7078ab52
                    context.getUser(),
                    KEY_PROVISION_STATE, getProvisionState(context),
                    KEY_BOOT_TIME_MILLS, getBootTimeMillis(context),
                    KEY_NEXT_CHECK_IN_TIME_MILLIS, getNextCheckInTimeMillis(context),
                    KEY_RESUME_PROVISION_TIME_MILLIS, getResumeProvisionTimeMillis(context),
                    KEY_NEXT_PROVISION_FAILED_STEP_TIME_MILLIS,
                    getNextProvisionFailedStepTimeMills(context),
                    KEY_RESET_DEVICE_TIME_MILLIS, getResetDeviceTimeMillis(context),
                    KEY_DAYS_LEFT_UNTIL_RESET, getDaysLeftUntilReset(context),
<<<<<<< HEAD
                    KEY_NOTIFICATION_CHANNEL_ID_SUFFIX, getNotificationChannelIdSuffix(context)
=======
                    KEY_NOTIFICATION_CHANNEL_ID_SUFFIX, getNotificationChannelIdSuffix(context),
                    KEY_SUW_TIMED_OUT, isSetupWizardTimedOut(context)
>>>>>>> 7078ab52
            ));
        });
    }
}<|MERGE_RESOLUTION|>--- conflicted
+++ resolved
@@ -52,10 +52,7 @@
     public static final String KEY_NEED_INITIAL_CHECK_IN = "need-initial-check-in";
     public static final String KEY_NOTIFICATION_CHANNEL_ID_SUFFIX =
             "notification-channel-id-suffix";
-<<<<<<< HEAD
-=======
     public static final String KEY_SUW_TIMED_OUT = "suw-timed-out";
->>>>>>> 7078ab52
 
     private UserParameters() {
     }
@@ -210,8 +207,6 @@
         ThreadAsserts.assertWorkerThread("setNotificationChannelIdSuffix");
         getSharedPreferences(context).edit()
                 .putString(KEY_NOTIFICATION_CHANNEL_ID_SUFFIX, notificationChannelSuffix).apply();
-<<<<<<< HEAD
-=======
     }
 
     /** Check if SUW timed out. */
@@ -224,7 +219,6 @@
     /** Set the provisioning start time */
     public static void setSetupWizardTimedOut(Context context) {
         getSharedPreferences(context).edit().putBoolean(KEY_SUW_TIMED_OUT, true).apply();
->>>>>>> 7078ab52
     }
 
     /**
@@ -257,12 +251,8 @@
                             + "%s: %s\n"    // next-provision-failed-step-time-millis:
                             + "%s: %s\n"    // reset-device-time-millis:
                             + "%s: %s\n"    // days-left-until-reset:
-<<<<<<< HEAD
-                            + "%s: %s\n",   // notification-channel-suffix:
-=======
                             + "%s: %s\n"    // notification-channel-suffix:
                             + "%s: %s\n",   // suw-timed-out:
->>>>>>> 7078ab52
                     context.getUser(),
                     KEY_PROVISION_STATE, getProvisionState(context),
                     KEY_BOOT_TIME_MILLS, getBootTimeMillis(context),
@@ -272,12 +262,8 @@
                     getNextProvisionFailedStepTimeMills(context),
                     KEY_RESET_DEVICE_TIME_MILLIS, getResetDeviceTimeMillis(context),
                     KEY_DAYS_LEFT_UNTIL_RESET, getDaysLeftUntilReset(context),
-<<<<<<< HEAD
-                    KEY_NOTIFICATION_CHANNEL_ID_SUFFIX, getNotificationChannelIdSuffix(context)
-=======
                     KEY_NOTIFICATION_CHANNEL_ID_SUFFIX, getNotificationChannelIdSuffix(context),
                     KEY_SUW_TIMED_OUT, isSetupWizardTimedOut(context)
->>>>>>> 7078ab52
             ));
         });
     }
