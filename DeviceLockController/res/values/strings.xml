--- conflicted
+++ resolved
@@ -47,21 +47,23 @@
     <!-- Button for an error message. The message lets the user know that the creditor app won't open, and they can tap this button to reset their phone and start over. [CHAR_LIMIT=34] -->
     <string name="reset_phone">Reset phone</string>
     <!-- Title text for section describing what control creditor has. [CHAR_LIMIT=80] -->
-    <string name="control_section_title">What can <xliff:g id="creditor_app">%1$s</xliff:g> control\u003F</string>
+    <string name="control_section_title">What can <xliff:g id="creditor_app">%1$s</xliff:g> do\u003F</string>
     <!-- Text explaining policy of locking device. [CHAR_LIMIT=80] -->
-    <string name="control_lock_device_text">Lock this device if you don\'t make a payment</string>
+    <string name="control_lock_device_text">Restrict this device if you don\'t make a payment</string>
     <!-- Text explaining policy of downloading creditor app. [CHAR_LIMIT=80] -->
-    <string name="control_download_text">Download and install the <xliff:g id="creditor_app">%1$s</xliff:g> app</string>
+    <string name="control_download_text">Download, install, and update the <xliff:g id="creditor_app">%1$s</xliff:g> app</string>
     <!-- Text explaining policy of disabling debug features. [CHAR_LIMIT=80] -->
-    <string name="control_disable_debug_text">Turn off debugging and user management features</string>
+    <string name="control_disable_debug_text">Turn off debugging features</string>
     <!-- Title text for section describing abilities in locked mode. [CHAR_LIMIT=80] -->
-    <string name="locked_section_title">What works if this device is restricted\u003F</string>
+    <string name="locked_section_title">What works if this device is locked\u003F</string>
     <!-- Text explaining availability of emergency calling in locked mode. [CHAR_LIMIT=80] -->
     <string name="locked_emergency_text">Emergency calling services</string>
     <!-- Text explaining availability of incoming calls in locked mode. [CHAR_LIMIT=80] -->
     <string name="locked_phone_usage_text">Incoming and some outgoing calls</string>
     <!-- List item on a screen. This item lets a user know that they won't be able to access Settings if the device is restricted by the credit provider. [CHAR_LIMIT=80] -->
     <string name="locked_settings_usage_text">Settings</string>
+    <!-- List item on a screen. This item lets a user know that they will be able to back up and restore data if the device is locked. [CHAR_LIMIT=80] -->
+    <string name="locked_backup_and_restore_text">Backing up and restoring your data</string>
     <!-- Title text for section describing data available to creditor. [CHAR_LIMIT=80] -->
     <string name="exposure_section_title">What\'s visible to <xliff:g id="creditor_app">%1$s</xliff:g>\u003F</string>
     <!-- Text explaining install and uninstall of creditor app. [CHAR_LIMIT=80] -->
@@ -72,8 +74,8 @@
     <string name="exposure_disable_dlc_text">If the <xliff:g id="creditor_app">%1$s</xliff:g> app isn\'t available</string>
     <!-- Overflow menu describing open source licenses. [CHAR_LIMIT=80] -->
     <string name="open_source_licenses">Open-source licenses</string>
-    <!-- Informational text at the bottom of a screen. This text lets a user know that the info listed in the "Financed device info" section in Settings doesn't apply to their device. [CHAR_LIMIT=200] -->
-    <string name="footer_notice">The other management capabilities in <b>Settings > Security > Financed device info</b> don\'t apply to this device</string>
+    <!-- Informational text at the bottom of a screen. This text lets a user know that the info listed in the "Managed device info" section in Settings doesn't apply to their device. [CHAR_LIMIT=200] -->
+    <string name="footer_notice">The other management capabilities in <b>Settings > Security > Managed device info</b> don\'t apply to this device</string>
     <!-- Accessibility text for the footer notice. [CHAR_LIMIT=NONE] -->
     <string name="footer_notice_content_description">The management capabilities in the financed device section of Security settings don\'t apply to this device.</string>
     <!-- Text explaining that this device is provided by the creditor. [CHAT_LIMIT=80] -->
@@ -84,17 +86,22 @@
     <string name="install_kiosk_app_secondary_user">The Kiosk app will be installed for this user</string>
     <!-- Text explaining that the device can be restricted if payment is missing. [CHAR_LIMIT=NONE] -->
     <string name="restrict_device_if_missing_payment"><xliff:g id="provider name">%1$s</xliff:g> can restrict this device if you miss a payment</string>
-<<<<<<< HEAD
-=======
     <!-- Text explaining that the device can be restricted if the user does not make payments. [CHAR_LIMIT=NONE] -->
     <string name="restrict_device_if_dont_make_payment"><xliff:g id="provider name">%1$s</xliff:g> can restrict this device if you don\'t make the necessary payments. For details, view the Terms &amp; Conditions.</string>
     <!-- Text explaining that the device can be restricted if the owner of the device does not make payments. [CHAR_LIMIT=NONE] -->
     <string name="restrict_device_if_owner_doesnt_make_payment"><xliff:g id="provider name">%1$s</xliff:g> can restrict this device if the owner doesn\'t make payments</string>
->>>>>>> 7f72fd95
     <!-- Button text. This button lets a user go back to previous screen. [CHAR_LIMIT=20] -->
     <string name="previous">Previous</string>
     <!-- Button text. This button lets a user go to the next screen. [CHAR_LIMIT=20] -->
     <string name="next">Next</string>
+    <!-- Button text. This button lets a user start the device enrollment. [CHAR_LIMIT=20] -->
+    <string name="start">Start</string>
+    <!-- Button text. This button lets a user agree to the contents and exit the current screen. [CHAR_LIMIT=20] -->
+    <string name="ok">OK</string>
+    <!-- Button text. This button lets a user exit the current screen. [CHAR_LIMIT=20] -->
+    <string name="done">Done</string>
+    <!-- Button text. This button lets a user delay an action by 1 hour. [CHAR_LIMIT=20] -->
+    <string name="do_it_in_one_hour">Do it in 1 hour</string>
     <!-- Content description for the icon in the header. [CHAR_LIMIT=20] -->
     <string name="header_icon_content_description">Info</string>
     <!-- Content description for the icons  of items in the provision info list. [CHAR_LIMIT=20] -->
@@ -102,9 +109,6 @@
     <!-- Screen header text explaining that the user can now enroll this device into device financing program. [CHAR_LIMIT=40] -->
     <string name="enroll_your_device_header">Enroll your device</string>
     <!-- Screen subheader text explaining that the user can now enroll this device into device provider's device financing program. [CHAR_LIMIT=80] -->
-<<<<<<< HEAD
-    <string name="enroll_your_device_subheader">You can now enroll your device in <xliff:g id="provider name">%1$s</xliff:g>\'s financing program</string>
-=======
     <string name="enroll_your_device_financing_subheader">You can now enroll your device in <xliff:g id="provider name">%1$s</xliff:g>\'s financing program</string>
     <!-- Screen subheader text explaining that the user can now enroll this device into device provider's device subsidy program. [CHAR_LIMIT=80]-->
     <string name="enroll_your_device_subsidy_subheader">You can now enroll your device in <xliff:g id="provider name">%1$s</xliff:g>\'s subsidy program</string>
@@ -179,5 +183,4 @@
     <string name="settings_restrictions_removed"><xliff:g id="provider name">%1$s</xliff:g> can\u2019t restrict your device or change device settings</string>
     <!-- Label explaining that the app installed by device provider can be uninstalled. [CHAR LIMIT=60]-->
     <string name="settings_uninstall_creditor_app">You can uninstall the <xliff:g id="creditor_app">%1$s</xliff:g> app</string>
->>>>>>> 7f72fd95
 </resources>