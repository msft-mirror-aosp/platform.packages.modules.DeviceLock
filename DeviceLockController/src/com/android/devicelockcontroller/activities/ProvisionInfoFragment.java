--- conflicted
+++ resolved
@@ -17,13 +17,10 @@
 package com.android.devicelockcontroller.activities;
 
 import static com.android.devicelockcontroller.common.DeviceLockConstants.ACTION_START_DEVICE_FINANCING_DEFERRED_PROVISIONING;
-<<<<<<< HEAD
-=======
 import static com.android.devicelockcontroller.common.DeviceLockConstants.ACTION_START_DEVICE_FINANCING_PROVISIONING;
 import static com.android.devicelockcontroller.common.DeviceLockConstants.ACTION_START_DEVICE_FINANCING_SECONDARY_USER_PROVISIONING;
 import static com.android.devicelockcontroller.common.DeviceLockConstants.ACTION_START_DEVICE_SUBSIDY_DEFERRED_PROVISIONING;
 import static com.android.devicelockcontroller.common.DeviceLockConstants.ACTION_START_DEVICE_SUBSIDY_PROVISIONING;
->>>>>>> 7f72fd95
 
 import android.os.Bundle;
 import android.text.TextUtils;
@@ -71,15 +68,6 @@
         }
 
         ProvisionInfoViewModel viewModel;
-<<<<<<< HEAD
-        if (ACTION_START_DEVICE_FINANCING_DEFERRED_PROVISIONING.equals(
-                Objects.requireNonNull(getActivity()).getIntent().getAction())) {
-            viewModel = new ViewModelProvider(this).get(
-                    DeviceFinancingDeferredProvisionInfoViewModel.class);
-        } else {
-            viewModel = new ViewModelProvider(this).get(
-                    DeviceFinancingProvisionInfoViewModel.class);
-=======
         switch (Objects.requireNonNull(getActivity()).getIntent().getAction()) {
             case ACTION_START_DEVICE_FINANCING_PROVISIONING:
                 viewModel = new ViewModelProvider(this).get(
@@ -104,7 +92,6 @@
             default:
                 LogUtil.e(TAG, "Unknown action is received, exiting");
                 return;
->>>>>>> 7f72fd95
         }
 
         RecyclerView recyclerView = view.findViewById(R.id.recyclerview_provision_info);
